--- conflicted
+++ resolved
@@ -369,7 +369,6 @@
 					t.Format = val
 					break
 				}
-<<<<<<< HEAD
 			case "pattern":
 				t.Pattern = val
 			}
@@ -378,8 +377,6 @@
 			switch name {
 			case "notEmpty":
 				t.Pattern = "^\\S"
-=======
->>>>>>> f2c93856
 			}
 		}
 	}
