package jsonschema

import (
	"encoding/json"
	"io/ioutil"
	"net"
	"net/url"
	"path/filepath"
	"reflect"
	"strings"
	"testing"
	"time"

	"github.com/stretchr/testify/require"
)

type GrandfatherType struct {
	FamilyName string `json:"family_name" jsonschema:"required"`
}

type SomeBaseType struct {
	SomeBaseProperty     int `json:"some_base_property"`
	SomeBasePropertyYaml int `yaml:"some_base_property_yaml"`
	// The jsonschema required tag is nonsensical for private and ignored properties.
	// Their presence here tests that the fields *will not* be required in the output
	// schema, even if they are tagged required.
	somePrivateBaseProperty   string          `json:"i_am_private" jsonschema:"required"`
	SomeIgnoredBaseProperty   string          `json:"-" jsonschema:"required"`
	SomeSchemaIgnoredProperty string          `jsonschema:"-,required"`
	Grandfather               GrandfatherType `json:"grand"`

	SomeUntaggedBaseProperty           bool `jsonschema:"required"`
	someUnexportedUntaggedBaseProperty bool
}

type MapType map[string]interface{}

type nonExported struct {
	PublicNonExported  int
	privateNonExported int
}

type ProtoEnum int32

func (ProtoEnum) EnumDescriptor() ([]byte, []int) { return []byte(nil), []int{0} }

const (
	Unset ProtoEnum = iota
	Great
)

type TestUser struct {
	SomeBaseType
	nonExported
	MapType

	ID      int                    `json:"id" jsonschema:"required"`
	Name    string                 `json:"name" jsonschema:"required,minLength=1,maxLength=20,pattern=.*,description=this is a property,title=the name,example=joe,example=lucy,default=alex"`
	Friends []int                  `json:"friends,omitempty" jsonschema_description:"list of IDs, omitted when empty"`
	Tags    map[string]interface{} `json:"tags,omitempty"`

	TestFlag       bool
	IgnoredCounter int `json:"-"`

	// Tests for RFC draft-wright-json-schema-validation-00, section 7.3
	BirthDate time.Time `json:"birth_date,omitempty"`
	Website   url.URL   `json:"website,omitempty"`
	IPAddress net.IP    `json:"network_address,omitempty"`

	// Tests for RFC draft-wright-json-schema-hyperschema-00, section 4
	Photo []byte `json:"photo,omitempty" jsonschema:"required"`

	// Tests for jsonpb enum support
	Feeling ProtoEnum `json:"feeling,omitempty"`
	Age     int       `json:"age" jsonschema:"minimum=18,maximum=120,exclusiveMaximum=true,exclusiveMinimum=true"`
	Email   string    `json:"email" jsonschema:"format=email"`

<<<<<<< HEAD
	// Tests for simple enum tags
	Color      string  `json:"color" jsonschema:"enum=red,enum=green,enum=blue"`
	Rank       int     `json:"rank,omitempty" jsonschema:"enum=1,enum=2,enum=3"`
	Multiplier float64 `json:"mult,omitempty" jsonschema:"enum=1.0,enum=1.5,enum=2.0"`
=======
	// Test for "extras" support
	Baz string `jsonschema_extras:"foo=bar,hello=world"`
>>>>>>> dd4542c1
}

type CustomTime time.Time

type CustomTypeField struct {
	CreatedAt CustomTime
}

type RootOneOf struct {
	Field1 string      `json:"field1" jsonschema:"oneof_required=group1"`
	Field2 string      `json:"field2" jsonschema:"oneof_required=group2"`
	Field3 interface{} `json:"field3" jsonschema:"oneof_type=string;array"`
	Field4 string      `json:"field4" jsonschema:"oneof_required=group1"`
	Field5 ChildOneOf  `json:"child"`
}

type ChildOneOf struct {
	Child1 string      `json:"child1" jsonschema:"oneof_required=group1"`
	Child2 string      `json:"child2" jsonschema:"oneof_required=group2"`
	Child3 interface{} `json:"child3" jsonschema:"oneof_required=group2,oneof_type=string;array"`
	Child4 string      `json:"child4" jsonschema:"oneof_required=group1"`
}

func TestSchemaGeneration(t *testing.T) {
	tests := []struct {
		typ       interface{}
		reflector *Reflector
		fixture   string
	}{
		{&RootOneOf{}, &Reflector{RequiredFromJSONSchemaTags: true}, "fixtures/oneof.json"},
		{&TestUser{}, &Reflector{}, "fixtures/defaults.json"},
		{&TestUser{}, &Reflector{AllowAdditionalProperties: true}, "fixtures/allow_additional_props.json"},
		{&TestUser{}, &Reflector{RequiredFromJSONSchemaTags: true}, "fixtures/required_from_jsontags.json"},
		{&TestUser{}, &Reflector{ExpandedStruct: true}, "fixtures/defaults_expanded_toplevel.json"},
		{&TestUser{}, &Reflector{IgnoredTypes: []interface{}{GrandfatherType{}}}, "fixtures/ignore_type.json"},
		{&CustomTypeField{}, &Reflector{
			TypeMapper: func(i reflect.Type) *Type {
				if i == reflect.TypeOf(CustomTime{}) {
					return &Type{
						Type:   "string",
						Format: "date-time",
					}
				}
				return nil
			},
		}, "fixtures/custom_type.json"},
	}

	for _, tt := range tests {
		name := strings.TrimSuffix(filepath.Base(tt.fixture), ".json")
		t.Run(name, func(t *testing.T) {
			f, err := ioutil.ReadFile(tt.fixture)
			require.NoError(t, err)

			actualSchema := tt.reflector.Reflect(tt.typ)
			expectedSchema := &Schema{}

			err = json.Unmarshal(f, expectedSchema)
			require.NoError(t, err)

			expectedJSON, _ := json.MarshalIndent(expectedSchema, "", "  ")
			actualJSON, _ := json.MarshalIndent(actualSchema, "", "  ")
			require.Equal(t, string(expectedJSON), string(actualJSON))
		})
	}
}

func TestBaselineUnmarshal(t *testing.T) {
	expectedJSON, err := ioutil.ReadFile("fixtures/defaults.json")
	require.NoError(t, err)

	reflector := &Reflector{}
	actualSchema := reflector.Reflect(&TestUser{})

	actualJSON, _ := json.MarshalIndent(actualSchema, "", "  ")

	require.Equal(t, strings.Replace(string(expectedJSON), `\/`, "/", -1), string(actualJSON))
}<|MERGE_RESOLUTION|>--- conflicted
+++ resolved
@@ -75,15 +75,13 @@
 	Age     int       `json:"age" jsonschema:"minimum=18,maximum=120,exclusiveMaximum=true,exclusiveMinimum=true"`
 	Email   string    `json:"email" jsonschema:"format=email"`
 
-<<<<<<< HEAD
+	// Test for "extras" support
+	Baz string `jsonschema_extras:"foo=bar,hello=world"`
+
 	// Tests for simple enum tags
 	Color      string  `json:"color" jsonschema:"enum=red,enum=green,enum=blue"`
 	Rank       int     `json:"rank,omitempty" jsonschema:"enum=1,enum=2,enum=3"`
 	Multiplier float64 `json:"mult,omitempty" jsonschema:"enum=1.0,enum=1.5,enum=2.0"`
-=======
-	// Test for "extras" support
-	Baz string `jsonschema_extras:"foo=bar,hello=world"`
->>>>>>> dd4542c1
 }
 
 type CustomTime time.Time
