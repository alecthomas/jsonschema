package jsonschema

import (
	"encoding/json"
	"io/ioutil"
	"net"
	"net/url"
	"path/filepath"
	"reflect"
	"strings"
	"testing"
	"time"

	"github.com/stretchr/testify/require"
)

type GrandfatherType struct {
	FamilyName string `json:"family_name" jsonschema:"required"`
}

type SomeBaseType struct {
	SomeBaseProperty     int `json:"some_base_property"`
	SomeBasePropertyYaml int `yaml:"some_base_property_yaml"`
	// The jsonschema required tag is nonsensical for private and ignored properties.
	// Their presence here tests that the fields *will not* be required in the output
	// schema, even if they are tagged required.
	somePrivateBaseProperty   string          `json:"i_am_private" jsonschema:"required"`
	SomeIgnoredBaseProperty   string          `json:"-" jsonschema:"required"`
	SomeSchemaIgnoredProperty string          `jsonschema:"-,required"`
	Grandfather               GrandfatherType `json:"grand"`

	SomeUntaggedBaseProperty           bool `jsonschema:"required"`
	someUnexportedUntaggedBaseProperty bool
}

type MapType map[string]interface{}

type nonExported struct {
	PublicNonExported  int
	privateNonExported int
}

type ProtoEnum int32

func (ProtoEnum) EnumDescriptor() ([]byte, []int) { return []byte(nil), []int{0} }

const (
	Unset ProtoEnum = iota
	Great
)

type TestUser struct {
	SomeBaseType
	nonExported
	MapType

	ID      int                    `json:"id" jsonschema:"required"`
	Name    string                 `json:"name" jsonschema:"required,minLength=1,maxLength=20,pattern=.*,description=this is a property,title=the name,example=joe,example=lucy,default=alex"`
	Friends []int                  `json:"friends,omitempty" jsonschema_description:"list of IDs, omitted when empty"`
	Tags    map[string]interface{} `json:"tags,omitempty"`

	TestFlag       bool
	IgnoredCounter int `json:"-"`

	// Tests for RFC draft-wright-json-schema-validation-00, section 7.3
	BirthDate time.Time `json:"birth_date,omitempty"`
	Website   url.URL   `json:"website,omitempty"`
	IPAddress net.IP    `json:"network_address,omitempty"`

	// Tests for RFC draft-wright-json-schema-hyperschema-00, section 4
	Photo []byte `json:"photo,omitempty" jsonschema:"required"`
	Photo2 Bytes `json:"photo2,omitempty" jsonschema:"required"`

	// Tests for jsonpb enum support
	Feeling ProtoEnum `json:"feeling,omitempty"`
	Age     int       `json:"age" jsonschema:"minimum=18,maximum=120,exclusiveMaximum=true,exclusiveMinimum=true"`
	Email   string    `json:"email" jsonschema:"format=email"`

	// Test for "extras" support
	Baz string `jsonschema_extras:"foo=bar,hello=world,foo=bar1"`

	// Tests for simple enum tags
	Color      string  `json:"color" jsonschema:"enum=red,enum=green,enum=blue"`
	Rank       int     `json:"rank,omitempty" jsonschema:"enum=1,enum=2,enum=3"`
	Multiplier float64 `json:"mult,omitempty" jsonschema:"enum=1.0,enum=1.5,enum=2.0"`
}

type CustomTime time.Time

type CustomTypeField struct {
	CreatedAt CustomTime
}

type RootOneOf struct {
	Field1 string      `json:"field1" jsonschema:"oneof_required=group1"`
	Field2 string      `json:"field2" jsonschema:"oneof_required=group2"`
	Field3 interface{} `json:"field3" jsonschema:"oneof_type=string;array"`
	Field4 string      `json:"field4" jsonschema:"oneof_required=group1"`
	Field5 ChildOneOf  `json:"child"`
}

type ChildOneOf struct {
	Child1 string      `json:"child1" jsonschema:"oneof_required=group1"`
	Child2 string      `json:"child2" jsonschema:"oneof_required=group2"`
	Child3 interface{} `json:"child3" jsonschema:"oneof_required=group2,oneof_type=string;array"`
	Child4 string      `json:"child4" jsonschema:"oneof_required=group1"`
}

<<<<<<< HEAD
type Outer struct {
	Inner
}

type Inner struct {
	Foo string `yaml:"foo"`
}
=======
type Bytes []byte
>>>>>>> 9f2cfef6

func TestSchemaGeneration(t *testing.T) {
	tests := []struct {
		typ       interface{}
		reflector *Reflector
		fixture   string
	}{
		{&RootOneOf{}, &Reflector{RequiredFromJSONSchemaTags: true}, "fixtures/oneof.json"},
		{&TestUser{}, &Reflector{}, "fixtures/defaults.json"},
		{&TestUser{}, &Reflector{AllowAdditionalProperties: true}, "fixtures/allow_additional_props.json"},
		{&TestUser{}, &Reflector{RequiredFromJSONSchemaTags: true}, "fixtures/required_from_jsontags.json"},
		{&TestUser{}, &Reflector{ExpandedStruct: true}, "fixtures/defaults_expanded_toplevel.json"},
		{&TestUser{}, &Reflector{IgnoredTypes: []interface{}{GrandfatherType{}}}, "fixtures/ignore_type.json"},
		{&TestUser{}, &Reflector{DoNotReference: true}, "fixtures/no_reference.json"},
		{&TestUser{}, &Reflector{FullyQualifyTypeNames: true}, "fixtures/fully_qualified.json"},
		{&TestUser{}, &Reflector{DoNotReference: true, FullyQualifyTypeNames: true}, "fixtures/no_ref_qual_types.json"},
		{&CustomTypeField{}, &Reflector{
			TypeMapper: func(i reflect.Type) *Type {
				if i == reflect.TypeOf(CustomTime{}) {
					return &Type{
						Type:   "string",
						Format: "date-time",
					}
				}
				return nil
			},
		}, "fixtures/custom_type.json"},
		{&TestUser{}, &Reflector{DoNotReference: true, FullyQualifyTypeNames: true}, "fixtures/no_ref_qual_types.json"},
		{&Outer{}, &Reflector{ExpandedStruct: true, DoNotReference: true, YAMLEmbeddedStructs: true}, "fixtures/disable_inlining_embedded.json"},
	}

	for _, tt := range tests {
		name := strings.TrimSuffix(filepath.Base(tt.fixture), ".json")
		t.Run(name, func(t *testing.T) {
			f, err := ioutil.ReadFile(tt.fixture)
			require.NoError(t, err)

			actualSchema := tt.reflector.Reflect(tt.typ)
			expectedSchema := &Schema{}

			err = json.Unmarshal(f, expectedSchema)
			require.NoError(t, err)

			expectedJSON, _ := json.MarshalIndent(expectedSchema, "", "  ")
			actualJSON, _ := json.MarshalIndent(actualSchema, "", "  ")
			require.Equal(t, string(expectedJSON), string(actualJSON))
		})
	}
}

func TestBaselineUnmarshal(t *testing.T) {
	expectedJSON, err := ioutil.ReadFile("fixtures/defaults.json")
	require.NoError(t, err)

	reflector := &Reflector{}
	actualSchema := reflector.Reflect(&TestUser{})

	actualJSON, _ := json.MarshalIndent(actualSchema, "", "  ")

	require.Equal(t, strings.Replace(string(expectedJSON), `\/`, "/", -1), string(actualJSON))
}<|MERGE_RESOLUTION|>--- conflicted
+++ resolved
@@ -106,7 +106,6 @@
 	Child4 string      `json:"child4" jsonschema:"oneof_required=group1"`
 }
 
-<<<<<<< HEAD
 type Outer struct {
 	Inner
 }
@@ -114,9 +113,8 @@
 type Inner struct {
 	Foo string `yaml:"foo"`
 }
-=======
+
 type Bytes []byte
->>>>>>> 9f2cfef6
 
 func TestSchemaGeneration(t *testing.T) {
 	tests := []struct {
