--- conflicted
+++ resolved
@@ -85,14 +85,10 @@
             }
           },
           "a": "b",
-<<<<<<< HEAD
-          "foo": "bar"
-=======
           "foo": [
             "bar",
             "bar1"
           ]
->>>>>>> 0366d103
         },
         "fav_color": {
           "type": "string",
