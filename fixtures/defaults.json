{
  "$schema": "http:\/\/json-schema.org\/draft-04\/schema#",
  "$ref": "#\/definitions\/TestUser",
  "definitions": {
    "GrandfatherType": {
      "required": [
        "family_name"
      ],
      "properties": {
        "family_name": {
          "type": "string"
        }
      },
      "additionalProperties": false,
      "type": "object"
    },
    "TestUser": {
      "required": [
        "some_base_property",
        "some_base_property_yaml",
        "grand",
        "SomeUntaggedBaseProperty",
        "PublicNonExported",
        "id",
        "name",
        "TestFlag",
        "age",
        "email",
<<<<<<< HEAD
        "color"
=======
        "Baz"
>>>>>>> dd4542c1
      ],
      "properties": {
        "some_base_property": {
          "type": "integer"
        },
        "some_base_property_yaml": {
          "type": "integer"
        },
        "grand": {
          "$schema": "http:\/\/json-schema.org\/draft-04\/schema#",
          "$ref": "#\/definitions\/GrandfatherType"
        },
        "SomeUntaggedBaseProperty": {
          "type": "boolean"
        },
        "PublicNonExported": {
          "type": "integer"
        },
        "id": {
          "type": "integer"
        },
        "name": {
          "maxLength": 20,
          "minLength": 1,
          "pattern": ".*",
          "type": "string",
          "title": "the name",
          "description": "this is a property",
          "default": "alex",
          "examples": [
            "joe",
            "lucy"
          ]
        },
        "friends": {
          "items": {
            "type": "integer"
          },
          "type": "array",
          "description": "list of IDs, omitted when empty"
        },
        "tags": {
          "patternProperties": {
            ".*": {
              "additionalProperties": true,
              "type": "object"
            }
          },
          "type": "object"
        },
        "TestFlag": {
          "type": "boolean"
        },
        "birth_date": {
          "type": "string",
          "format": "date-time"
        },
        "website": {
          "type": "string",
          "format": "uri"
        },
        "network_address": {
          "type": "string",
          "format": "ipv4"
        },
        "photo": {
          "type": "string",
          "media": {
            "binaryEncoding": "base64"
          }
        },
        "feeling": {
          "oneOf": [
            {
              "type": "string"
            },
            {
              "type": "integer"
            }
          ]
        },
        "age": {
          "maximum": 120,
          "exclusiveMaximum": true,
          "minimum": 18,
          "exclusiveMinimum": true,
          "type": "integer"
        },
        "email": {
          "type": "string",
          "format": "email"
        },
<<<<<<< HEAD
        "color": {
          "enum": [
            "red",
            "green",
            "blue"
          ],
          "type": "string"
        },
        "rank": {
          "enum": [
            1,
            2,
            3
          ],
          "type": "integer"
        },
        "mult": {
          "enum": [
            1,
            1.5,
            2
          ],
          "type": "number"
=======
        "Baz": {
          "type": "string",
          "foo": "bar",
          "hello": "world"
>>>>>>> dd4542c1
        }
      },
      "additionalProperties": false,
      "type": "object"
    }
  }
}<|MERGE_RESOLUTION|>--- conflicted
+++ resolved
@@ -26,11 +26,8 @@
         "TestFlag",
         "age",
         "email",
-<<<<<<< HEAD
+        "Baz",
         "color"
-=======
-        "Baz"
->>>>>>> dd4542c1
       ],
       "properties": {
         "some_base_property": {
@@ -123,7 +120,11 @@
           "type": "string",
           "format": "email"
         },
-<<<<<<< HEAD
+        "Baz": {
+          "type": "string",
+          "foo": "bar",
+          "hello": "world"
+        },
         "color": {
           "enum": [
             "red",
@@ -147,12 +148,6 @@
             2
           ],
           "type": "number"
-=======
-        "Baz": {
-          "type": "string",
-          "foo": "bar",
-          "hello": "world"
->>>>>>> dd4542c1
         }
       },
       "additionalProperties": false,
