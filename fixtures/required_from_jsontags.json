{
  "$schema": "http:\/\/json-schema.org\/draft-04\/schema#",
  "$ref": "#\/definitions\/TestUser",
  "definitions": {
    "GrandfatherType": {
      "required": [
        "family_name"
      ],
      "properties": {
        "family_name": {
          "type": "string"
        }
      },
      "additionalProperties": false,
      "type": "object"
    },
    "TestUser": {
      "required": [
        "SomeUntaggedBaseProperty",
        "id",
        "name",
        "photo"
      ],
      "properties": {
        "some_base_property": {
          "type": "integer"
        },
        "some_base_property_yaml": {
          "type": "integer"
        },
        "grand": {
          "$schema": "http:\/\/json-schema.org\/draft-04\/schema#",
          "$ref": "#\/definitions\/GrandfatherType"
        },
        "SomeUntaggedBaseProperty": {
          "type": "boolean"
        },
        "PublicNonExported": {
          "type": "integer"
        },
        "id": {
          "type": "integer"
        },
        "name": {
          "maxLength": 20,
          "minLength": 1,
          "pattern": ".*",
          "type": "string",
          "title": "the name",
          "description": "this is a property",
          "default": "alex",
          "examples": [
            "joe",
            "lucy"
          ]
        },
        "friends": {
          "items": {
            "type": "integer"
          },
          "type": "array",
          "description": "list of IDs, omitted when empty"
        },
        "tags": {
          "patternProperties": {
            ".*": {
              "additionalProperties": true,
              "type": "object"
            }
          },
          "type": "object"
        },
        "TestFlag": {
          "type": "boolean"
        },
        "birth_date": {
          "type": "string",
          "format": "date-time"
        },
        "website": {
          "type": "string",
          "format": "uri"
        },
        "network_address": {
          "type": "string",
          "format": "ipv4"
        },
        "photo": {
          "type": "string",
          "media": {
            "binaryEncoding": "base64"
          }
        },
        "feeling": {
          "oneOf": [
            {
              "type": "string"
            },
            {
              "type": "integer"
            }
          ]
        },
        "age":{
          "maximum": 120,
          "exclusiveMaximum": true,
          "minimum": 18,
          "exclusiveMinimum": true,
          "type": "integer"
        },
        "email": {
          "type": "string",
          "format": "email"
        },
<<<<<<< HEAD
        "color": {
          "enum": [
            "red",
            "green",
            "blue"
          ],
          "type": "string"
        },
        "rank": {
          "enum": [
            1,
            2,
            3
          ],
          "type": "integer"
        },
        "mult": {
          "enum": [
            1,
            1.5,
            2
          ],
          "type": "number"
=======
        "Baz": {
          "type": "string",
          "foo": "bar",
          "hello": "world"
>>>>>>> dd4542c1
        }
      },
      "additionalProperties": false,
      "type": "object"
    }
  }
}<|MERGE_RESOLUTION|>--- conflicted
+++ resolved
@@ -112,7 +112,11 @@
           "type": "string",
           "format": "email"
         },
-<<<<<<< HEAD
+        "Baz": {
+          "type": "string",
+          "foo": "bar",
+          "hello": "world"
+        },
         "color": {
           "enum": [
             "red",
@@ -136,12 +140,6 @@
             2
           ],
           "type": "number"
-=======
-        "Baz": {
-          "type": "string",
-          "foo": "bar",
-          "hello": "world"
->>>>>>> dd4542c1
         }
       },
       "additionalProperties": false,
