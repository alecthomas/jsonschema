--- conflicted
+++ resolved
@@ -11,11 +11,8 @@
     "TestFlag",
     "age",
     "email",
-<<<<<<< HEAD
+    "Baz",
     "color"
-=======
-    "Baz"
->>>>>>> dd4542c1
   ],
   "properties": {
     "some_base_property": {
@@ -108,7 +105,11 @@
       "type": "string",
       "format": "email"
     },
-<<<<<<< HEAD
+    "Baz": {
+      "type": "string",
+      "foo": "bar",
+      "hello": "world"
+    },
     "color": {
       "enum": [
         "red",
@@ -132,12 +133,6 @@
         2.0
       ],
       "type": "number"
-=======
-    "Baz": {
-      "type": "string",
-      "foo": "bar",
-      "hello": "world"
->>>>>>> dd4542c1
     }
   },
   "additionalProperties": false,
